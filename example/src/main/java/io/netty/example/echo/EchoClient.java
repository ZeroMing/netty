/*
 * Copyright 2012 The Netty Project
 *
 * The Netty Project licenses this file to you under the Apache License,
 * version 2.0 (the "License"); you may not use this file except in compliance
 * with the License. You may obtain a copy of the License at:
 *
 *   http://www.apache.org/licenses/LICENSE-2.0
 *
 * Unless required by applicable law or agreed to in writing, software
 * distributed under the License is distributed on an "AS IS" BASIS, WITHOUT
 * WARRANTIES OR CONDITIONS OF ANY KIND, either express or implied. See the
 * License for the specific language governing permissions and limitations
 * under the License.
 */
package io.netty.example.echo;
import io.netty.bootstrap.Bootstrap;
import io.netty.channel.ChannelFuture;
import io.netty.channel.ChannelInitializer;
import io.netty.channel.ChannelOption;
import io.netty.channel.ChannelPipeline;
import io.netty.channel.EventLoopGroup;
import io.netty.channel.nio.NioEventLoopGroup;
import io.netty.channel.socket.SocketChannel;
import io.netty.channel.socket.nio.NioSocketChannel;
import io.netty.handler.logging.LogLevel;
import io.netty.handler.logging.LoggingHandler;
import io.netty.handler.ssl.SslContext;
import io.netty.handler.ssl.SslContextBuilder;
import io.netty.handler.ssl.util.InsecureTrustManagerFactory;

import java.nio.ByteBuffer;

/**
 * Sends one message when a connection is open and echoes back any received
 * data to the server.  Simply put, the echo client initiates the ping-pong
 * traffic between the echo client and server by sending the first message to
 * the server.
 *
 * 客户端
 *
 *
 */
public final class EchoClient {

    static final boolean SSL = System.getProperty("ssl") != null;
    static final String HOST = System.getProperty("host", "127.0.0.1");
    static final int PORT = Integer.parseInt(System.getProperty("port", "8007"));
    static final int SIZE = Integer.parseInt(System.getProperty("size", "256"));

    public static void main(String[] args) throws Exception {
        // Configure SSL.git
        final SslContext sslCtx;
        if (SSL) {
            sslCtx = SslContextBuilder.forClient()
                .trustManager(InsecureTrustManagerFactory.INSTANCE).build();
        } else {
            sslCtx = null;
        }
        // (1) 创建事件循环处理组
        EventLoopGroup group = new NioEventLoopGroup();
        try {
            // (2) 客户端启动类
            Bootstrap b = new Bootstrap();
            //设置EventLoopGroup
            b.group(group)
             // (3)设置channelFactory。负责生产NioSocketChannel的工厂类。
             .channel(NioSocketChannel.class)
             // (4) 初始化ChannelInitializer，添加处理器
             .handler(new ChannelInitializer<SocketChannel>() {
                 @Override
                 public void initChannel(SocketChannel ch) throws Exception {
                     ChannelPipeline p = ch.pipeline();
                     //SSl配置开启
                     if (sslCtx != null) {
                         p.addLast(sslCtx.newHandler(ch.alloc(), HOST, PORT));
                     }
                     //p.addLast(new LoggingHandler(LogLevel.INFO));
                     p.addLast(new EchoClientHandler());
                 }
<<<<<<< HEAD
             });

            // 开始TCP的连接操作，如果是UDP，直接使用Bind()即可
=======
             })
            // (5) 配置 NioSocketChannel 的 socket 选项
            .option(ChannelOption.TCP_NODELAY, true);

            // (6) Start the client.
>>>>>>> 1b6f611d
            ChannelFuture f = b.connect(HOST, PORT).sync();

            // Wait until the connection is closed.
            f.channel().closeFuture().sync();
        } finally {
            // Shut down the event loop to terminate all threads.
            group.shutdownGracefully();
        }
    }
}<|MERGE_RESOLUTION|>--- conflicted
+++ resolved
@@ -76,19 +76,15 @@
                          p.addLast(sslCtx.newHandler(ch.alloc(), HOST, PORT));
                      }
                      //p.addLast(new LoggingHandler(LogLevel.INFO));
+                     //p.addLast(new LoggingHandler(LogLevel.INFO));
                      p.addLast(new EchoClientHandler());
+                     //p.removeLast();
                  }
-<<<<<<< HEAD
-             });
-
-            // 开始TCP的连接操作，如果是UDP，直接使用Bind()即可
-=======
              })
             // (5) 配置 NioSocketChannel 的 socket 选项
             .option(ChannelOption.TCP_NODELAY, true);
 
             // (6) Start the client.
->>>>>>> 1b6f611d
             ChannelFuture f = b.connect(HOST, PORT).sync();
 
             // Wait until the connection is closed.
