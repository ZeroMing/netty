--- conflicted
+++ resolved
@@ -166,12 +166,7 @@
                 channel.attr(key).set(e.getValue());
             }
         }
-<<<<<<< HEAD
-
-        // 通道与管道始终都是在一块的。获取管道
-=======
         // 获取通道的管道
->>>>>>> 1b6f611d
         ChannelPipeline p = channel.pipeline();
         // 当前的子事件循环组，final的目的是用于下文中，匿名内部类的调用
         final EventLoopGroup currentChildGroup = childGroup;
@@ -186,14 +181,6 @@
             currentChildAttrs = childAttrs.entrySet().toArray(newAttrArray(0));
         }
 
-<<<<<<< HEAD
-        //  管道中添加  ChannelInitializer 初始化
-        p.addLast(new ChannelInitializer<Channel>() {
-            @Override
-            public void initChannel(final Channel ch) throws Exception {
-                // 获取指定管道下的通道
-                final ChannelPipeline pipeline = ch.pipeline();
-=======
         // 向管道中添加 ChannelInitializer
         p.addLast(new ChannelInitializer<Channel>() {
             @Override
@@ -201,21 +188,15 @@
                 // 获取管道
                 final ChannelPipeline pipeline = ch.pipeline();
                 // 此处获取到的是父Handler，而不是子Handler
->>>>>>> 1b6f611d
                 ChannelHandler handler = config.handler();
                 if (handler != null) {
                     pipeline.addLast(handler);
                 }
-                // 指定接收器任务
+
                 ch.eventLoop().execute(new Runnable() {
                     @Override
                     public void run() {
-<<<<<<< HEAD
-                        // 入站事件
-                        // 添加 ServerBootstrapAcceptor
-=======
                         // 向管道中添加 ServerBootstrapAcceptor
->>>>>>> 1b6f611d
                         pipeline.addLast(new ServerBootstrapAcceptor(
                                 ch, currentChildGroup, currentChildHandler, currentChildOptions, currentChildAttrs));
                     }
